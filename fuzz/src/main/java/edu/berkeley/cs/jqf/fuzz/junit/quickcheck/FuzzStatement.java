--- conflicted
+++ resolved
@@ -154,15 +154,14 @@
                                 .map(g -> g.generate(random, genStatus))
                                 .toArray();
 
-<<<<<<< HEAD
                         if(SnoopInstructionTransformer.IS_VMVM)
                         {
                             Reinitializer.markAllClassesForReinit();
                         }
-=======
+
                         if (useServer)
                             oos.writeObject(random);
->>>>>>> edda6b1a
+
                     } catch (IllegalStateException e) {
                         if (e.getCause() instanceof EOFException) {
                             // This happens when we reach EOF before reading all the random values.
