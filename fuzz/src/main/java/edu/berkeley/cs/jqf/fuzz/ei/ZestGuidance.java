--- conflicted
+++ resolved
@@ -59,11 +59,7 @@
 import java.util.concurrent.TimeUnit;
 import java.util.function.Consumer;
 
-<<<<<<< HEAD
-import edu.berkeley.cs.jqf.fuzz.central.Z3InputHints;
-=======
 import edu.berkeley.cs.jqf.fuzz.central.Coordinator;
->>>>>>> f0571379
 import edu.berkeley.cs.jqf.fuzz.central.ZestClient;
 import edu.berkeley.cs.jqf.fuzz.ei.ExecutionIndex.Prefix;
 import edu.berkeley.cs.jqf.fuzz.ei.ExecutionIndex.Suffix;
@@ -545,7 +541,6 @@
 
         // Reset execution index state
         eiState = new ExecutionIndexingState();
-        Integer inputId = null;
 
         Coordinator.Input inputFromCentral;
 
@@ -566,18 +561,6 @@
             // Make fresh input using either list or maps
             infoLog("Spawning new input from thin air");
             currentInput = DISABLE_EXECUTION_INDEXING ? new LinearInput() : new MappedInput();
-<<<<<<< HEAD
-
-        } else if (central != null && (inputId = central.getZ3InputId()) != null) {
-            // Central sent input, use that instead
-            try {
-                z3stringEqualsHints= central.receiveZ3StringHints();
-            } catch (IOException e) {
-                e.printStackTrace();
-            }
-
-            currentInput = savedInputs.get(inputId);
-=======
         } else if (central != null && (inputFromCentral = central.getInput()) != null) {
             // Central sent input, use that instead
             currentInput = new ZestGuidance.SeedInput(inputFromCentral.bytes, "From central");
@@ -588,7 +571,6 @@
                 // This input came from the central, so we don't know how the Random requests bytes
                 // Treat each byte as a single request
                 instructions.addLast(new int[]{i,1});
->>>>>>> f0571379
 
             // Write it to disk for debugging
             try {
@@ -689,8 +671,8 @@
             ris = new RecordingInputStream(is);
             is = ris;
 
-            if (stringEqualsHints != null || z3stringEqualsHints != null )
-                is = new StringEqualsHintingInputStream(is, instructions, stringEqualsHints == null ? new LinkedList<String[]>() : stringEqualsHints, z3stringEqualsHints == null ? new LinkedList<Z3InputHints.Z3StringHint>() : z3stringEqualsHints);
+            if (stringEqualsHints != null)
+                is = new StringEqualsHintingInputStream(is, instructions, stringEqualsHints);
         }
 
         return is;
