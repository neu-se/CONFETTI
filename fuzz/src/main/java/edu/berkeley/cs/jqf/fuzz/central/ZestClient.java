package edu.berkeley.cs.jqf.fuzz.central;

import edu.berkeley.cs.jqf.fuzz.ei.ZestGuidance;
import edu.berkeley.cs.jqf.fuzz.guidance.Result;
import edu.berkeley.cs.jqf.fuzz.util.Coverage;
import sun.awt.image.ImageWatched;

import java.io.IOException;
import java.util.LinkedList;

public class ZestClient extends Central {

    public ZestClient() throws IOException {
        super();
        oos.writeObject(Type.Zest);
        oos.flush();
    }

    /* Client:
     * 1. Send input
     * 2. Send coverage
     * 3. Select input
     * 3. Receive instructions
     */
    public void sendInput(LinkedList<byte[]> inputRequests, Result result, int id, LinkedList<String[]> hints) throws IOException {
        oos.writeObject(inputRequests);
        oos.writeObject(result);
        oos.writeInt(id);
        oos.writeObject(hints);
        oos.reset();
        oos.flush();
    }

    public void selectInput(int id) throws IOException {
        oos.writeObject(new Integer(id));
    }

    public LinkedList<int[]> receiveInstructions() throws IOException {
        try {
            return (LinkedList<int[]>) ois.readObject();
        } catch (ClassNotFoundException e) {
            throw new Error(e);
        }
    }

    public LinkedList<String[]> receiveStringEqualsHints() throws IOException {
        try {
            return (LinkedList<String[]>) ois.readObject();
        } catch (ClassNotFoundException e) {
            throw new Error(e);
        }
    }

    public Integer receiveInputId() throws IOException {
        try {
            return (Integer) ois.readObject();
        } catch (ClassNotFoundException e) {
            throw new Error(e);
        }
    }

    public LinkedList<Z3InputHints.Z3StringHint> receiveZ3StringHints() throws IOException {
        try {
            return (LinkedList<Z3InputHints.Z3StringHint>) ois.readObject();
        } catch (ClassNotFoundException e) {
            throw new Error(e);
        }
    }

    public void sendCoverage(Coverage totalCoverage) {
        // TODO
    }

<<<<<<< HEAD
    public Integer getZ3InputId() {
        try {
            oos.writeObject(Boolean.TRUE);
            return receiveInputId();
=======
    public Coordinator.Input getInput() {
        try {
            oos.writeObject(Boolean.TRUE);
            return (Coordinator.Input) ois.readObject();
        } catch (ClassNotFoundException e) {
            throw new Error(e);
>>>>>>> f0571379
        } catch (IOException e) {
            return null;
        }
    }
}<|MERGE_RESOLUTION|>--- conflicted
+++ resolved
@@ -3,7 +3,6 @@
 import edu.berkeley.cs.jqf.fuzz.ei.ZestGuidance;
 import edu.berkeley.cs.jqf.fuzz.guidance.Result;
 import edu.berkeley.cs.jqf.fuzz.util.Coverage;
-import sun.awt.image.ImageWatched;
 
 import java.io.IOException;
 import java.util.LinkedList;
@@ -51,39 +50,16 @@
         }
     }
 
-    public Integer receiveInputId() throws IOException {
-        try {
-            return (Integer) ois.readObject();
-        } catch (ClassNotFoundException e) {
-            throw new Error(e);
-        }
-    }
-
-    public LinkedList<Z3InputHints.Z3StringHint> receiveZ3StringHints() throws IOException {
-        try {
-            return (LinkedList<Z3InputHints.Z3StringHint>) ois.readObject();
-        } catch (ClassNotFoundException e) {
-            throw new Error(e);
-        }
-    }
-
     public void sendCoverage(Coverage totalCoverage) {
         // TODO
     }
 
-<<<<<<< HEAD
-    public Integer getZ3InputId() {
-        try {
-            oos.writeObject(Boolean.TRUE);
-            return receiveInputId();
-=======
     public Coordinator.Input getInput() {
         try {
             oos.writeObject(Boolean.TRUE);
             return (Coordinator.Input) ois.readObject();
         } catch (ClassNotFoundException e) {
             throw new Error(e);
->>>>>>> f0571379
         } catch (IOException e) {
             return null;
         }
