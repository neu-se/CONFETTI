--- conflicted
+++ resolved
@@ -27,11 +27,7 @@
 import java.util.*;
 
 public class Z3Worker extends Worker {
-<<<<<<< HEAD
-    private LinkedList<Pair<Integer, LinkedList<Expression>>> constraints = new LinkedList<>();
-=======
-    private LinkedList<Target> targets = new LinkedList<>();
->>>>>>> f0571379
+
     private Data data;
     private ZestWorker zest;
 
@@ -92,11 +88,7 @@
         Target t = null;
         while (true) {
             solved++;
-<<<<<<< HEAD
-            LinkedList<Expression> csToSolve;
-            Integer inputId;
-=======
->>>>>>> f0571379
+
 
             synchronized (targets) {
                 if (targets.isEmpty()) {
@@ -107,13 +99,7 @@
                     continue;
                 }
 
-<<<<<<< HEAD
-                Pair<Integer, LinkedList<Expression>> toProcess = constraints.removeFirst();
-                inputId = toProcess.getKey();
-                csToSolve = toProcess.getValue();
-=======
-                t = this.targets.removeFirst();
->>>>>>> f0571379
+
             }
 
             LinkedList<Expression> csToSolve = new LinkedList<>();
@@ -166,20 +152,6 @@
                                 // Is it UNSAT because of a String.equals?
                                 // Maybe it's because the lengths don't match perfectly
                                 // Turn that into startsWith
-<<<<<<< HEAD
-                                Pair<String, String> hint = replaceEqualsByStartsWith(res, cs);
-                                String lengthHint = null;
-                                if (hint != null) {
-                                    // Give hint to JQF
-                                    System.out.println("Equals hint: " + hint.getValue());
-                                    Z3InputHints z3InputHints = Z3InputHints.getInstance();
-                                    synchronized (z3InputHints) {
-                                        z3InputHints.addHint(inputId, hint);
-                                    }
-                                } else if ((lengthHint = handleStringLength(res, cs)) != null) {
-                                    // Give hint to JQF
-                                    System.out.println("String length hint: " + lengthHint);
-=======
                                 LinkedList<String> hints = new LinkedList<>();
                                 byte[] sol = replaceEqualsByStartsWith(res, cs, hints);
                                 if (sol != null) {
@@ -197,7 +169,6 @@
                                 } else if ((sol = handleStringLength(res, cs, hints)) != null) {
                                     // Give hint to JQF
                                     System.out.println("String length hint: " + hints);
->>>>>>> f0571379
                                 } else {
                                     // Failed, stop trying
                                     for (String s : unsat)
@@ -360,11 +331,7 @@
         }
     }
 
-<<<<<<< HEAD
-    private Pair<String, String> replaceEqualsByStartsWith(Map<String, Expression> res, Expression cs) {
-=======
     private byte[] replaceEqualsByStartsWith(Map<String, Expression> res, Expression cs, List<String> hints) {
->>>>>>> f0571379
         // Check if the constraint is EQUALS
 
         if (!(cs instanceof Operation && ((Operation)cs).getOperand(1) instanceof Operation))
@@ -384,9 +351,6 @@
 
        Expression argumentToEquals = inner.getOperand(1);
 
-       String leftSide = inner.getOperand(0).toString();
-       String generatorFunction = null;
-
         ArrayList<AbstractMap.SimpleEntry<String, Object>> sat = new ArrayList<>();
         HashSet<String> unsat = new HashSet<>();
 
@@ -395,13 +359,6 @@
 
         String hint = null;
         if (argumentToEquals instanceof StringConstant) {
-            // Try to find the generator function number so we know what String to modify with the hint
-            Pattern p = Pattern.compile("gen[0-9]*");
-            Matcher m = p.matcher(inner.getOperand(0).toString());
-            if(m.find())
-                generatorFunction = m.group();
-
-
             // We know what's the argument to equals
             hint = ((StringConstant)argumentToEquals).getValue();
         } else {
@@ -427,9 +384,6 @@
         } else {
             // It worked, get the string and the solution
             res.remove("c" + (res.size()-1));
-<<<<<<< HEAD
-            return new Pair<>(generatorFunction,hint);
-=======
 
             // Get size of solution
             int size = 0;
@@ -457,7 +411,6 @@
 
             hints.add(hint);
             return ret;
->>>>>>> f0571379
         }
     }
 
@@ -535,8 +488,8 @@
                     }
 
                 // Declare functions
-               // for (String function : translator.getFunctions().keySet())
-                 //   ps.println("(declare-fun " + function + " (Int (_ BitVec 32)) (_ BitVec 32))");
+                for (String function : translator.getFunctions().keySet())
+                    ps.println("(declare-fun " + function + " (Int (_ BitVec 32)) (_ BitVec 32))");
 
                 // Declare variables
                 HashSet<String> seen = new HashSet<>();
@@ -576,12 +529,6 @@
         }
     }
 
-<<<<<<< HEAD
-    public void addConstraints(int  inputId, LinkedList<Expression> cs) {
-        synchronized (this.constraints) {
-            this.constraints.addLast(new Pair(inputId,cs));
-            this.constraints.notifyAll();
-=======
     public void exploreTarget(List<Target> targets) {
         synchronized (this.targets) {
             if (!this.targets.isEmpty())
@@ -589,41 +536,8 @@
 
             this.targets.addAll(targets);
             this.targets.notifyAll();
->>>>>>> f0571379
-        }
-    }
-
-//    public void addConstraints(String filename) {
-//        // Deserialization
-//        try
-//        {
-//            File file = new File(filename);
-//            // Reading the object from a file
-//            FileInputStream fis = new FileInputStream(file);
-//            ObjectInputStream in = new ObjectInputStream(fis);
-//
-//            LinkedList<Expression> constraints = (LinkedList<Expression>)in.readObject();
-//
-//            in.close();
-//            fis.close();
-//
-//            synchronized (this.constraints) {
-//                this.constraints.addLast(constraints);
-//                this.constraints.notifyAll();
-//            }
-//
-//        }
-//
-//        catch(IOException ex)
-//        {
-//            System.out.println("Could not de-serialize constraints");
-//        }
-//
-//        catch(ClassNotFoundException ex)
-//        {
-//            System.out.println("ClassNotFoundException is caught");
-//        }
-//    }
+        }
+    }
 
     private static class Data {
         Green green;
